--- conflicted
+++ resolved
@@ -6,17 +6,9 @@
   # Add fields here
   plugins:
     hostPlumber:
-<<<<<<< HEAD
-      hostPlumberImage: "platform9/luigi-plumber:v0.2"
-    nodeFeatureDiscovery: {}
-    multus: {}
-    whereabouts: {}
-    sriov: {}
-=======
       hostPlumberImage: "platform9/hostplumber:v0.2.1"
     nodeFeatureDiscovery: {}
     multus: {}
     whereabouts:
       whereaboutsImage: "platform9/whereabouts:v0.3"
-    #sriov: {}
->>>>>>> c93016eb
+    #sriov: {}